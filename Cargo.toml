--- conflicted
+++ resolved
@@ -10,10 +10,7 @@
 [workspace]
 
 members = [
-<<<<<<< HEAD
     "crates/env-var",
-=======
->>>>>>> b0a7e7af
     "crates/flagd",
     "crates/flipt"
 ]