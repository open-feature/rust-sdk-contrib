--- conflicted
+++ resolved
@@ -2,11 +2,7 @@
 name = "open-feature-flagd"
 version = "0.0.5"
 edition = "2021"
-<<<<<<< HEAD
 rust-version = "1.83" # MSRV
-=======
-rust-version = "1.81.0" # MSRV
->>>>>>> 5d47f4ae
 description = "The official flagd provider for OpenFeature."
 documentation = "https://docs.rs/open-feature-flagd"
 readme = "README.md"
